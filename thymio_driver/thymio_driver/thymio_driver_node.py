# type: ignore
import array

import rospy
from asebaros_msgs.msg import Event as AsebaEvent
from sensor_msgs.msg import Imu, Joy, Range, Temperature
from std_msgs.msg import Bool, ColorRGBA, Empty, Float32, Header, Int8, Int16
from thymio_msgs.msg import Comm, Led, LedGesture, Sound, SystemSound

from .base import BaseDriver, Calibration, ProximityCalibration, MotorCalibration

BASE_WIDTH = 91.5     # millimeters
SPEED_COEF = 2.93     # 1mm/sec corresponds to X units of real thymio speed
WHEEL_RADIUS = 0.022   # meters
GROUND_MIN_RANGE = 9     # millimeters
GROUND_MAX_RANGE = 30     # millimeters
GROUND_SENSOR_FOV = 0.3  # radians

BUTTONS = ['backward', 'forward', 'center', 'right', 'left']
GROUND_NAMES = ['left', 'right']
BODY_LEDS = ['bottom_left', 'bottom_right', 'top']
LED_NUMBER = {Led.CIRCLE: 8, Led.PROXIMITY: 8, Led.GROUND: 2,
              Led.REMOTE: 1, Led.BUTTONS: 4, Led.TEMPERATURE: 2, Led.MICROPHONE: 1}

DEFAULT_REAL_PROXIMITY_CALIBRATION = ProximityCalibration(
    parameters=[4505.0, 0.0003, 0.0073], kind='power', range_max=0.14, range_min=0.0215, fov=0.3)

DEFAULT_SIM_PROXIMITY_CALIBRATION = DEFAULT_REAL_PROXIMITY_CALIBRATION

DEFAULT_REAL_MOTOR_CALIBRATION = MotorCalibration(
    parameters=[0.001 / SPEED_COEF, 0.0], kind='quadratic', deadband=10
)

DEFAULT_SIM_MOTOR_CALIBRATION = MotorCalibration(
    parameters=[0.000332, 0.0], kind='quadratic', deadband=0
)


class ThymioDriver(BaseDriver):

    kind = 'thymio-II'
    axis_length = BASE_WIDTH / 1000
    wheel_radius = WHEEL_RADIUS
    max_aseba_speed = 500
    proximity_names = ['left', 'center_left', 'center', 'center_right', 'right',
                       'rear_left', 'rear_right']
    default_real_calibration = {
        'proximity': {s: DEFAULT_REAL_PROXIMITY_CALIBRATION for s in proximity_names},
        'motor': {s: DEFAULT_REAL_PROXIMITY_CALIBRATION for s in ('left', 'right')}}
    default_sim_calibration = {
        'proximity': {s: DEFAULT_REAL_PROXIMITY_CALIBRATION for s in proximity_names},
        'motor': {s: DEFAULT_REAL_PROXIMITY_CALIBRATION for s in ('left', 'right')}}
    laser_angles = {'left': 0.64, 'center_left': 0.32, 'center': 0,
                    'center_right': -0.32, 'right': -0.64}
    laser_shift = 0.08

<<<<<<< HEAD
    def init(self):
=======
    def default_calibration(self, simulated: bool = False) -> Calibration:
        if simulated:
            proximity = DEFAULT_SIM_PROXIMITY_CALIBRATION
            motor = DEFAULT_SIM_MOTOR_CALIBRATION
        else:
            proximity = DEFAULT_REAL_PROXIMITY_CALIBRATION
            motor = DEFAULT_REAL_MOTOR_CALIBRATION
        return {
            'proximity': {s: proximity for s in self.proximity_names},
            'motor': {s: motor for s in ('left', 'right')}}

    def init(self) -> None:
>>>>>>> 480370cc

        self.buttons = Joy()
        self.buttons_pub = rospy.Publisher(self._ros('buttons'), Joy, queue_size=1)
        rospy.Subscriber(self._aseba('buttons'), AsebaEvent, self.on_aseba_buttons_event)

        for button in BUTTONS:
            rospy.Subscriber(
                self._aseba('button_{0}'.format(button)), AsebaEvent,
                self.on_aseba_button_event(self._ros('buttons/{0}'.format(button))))

        self.ground_sensors = [{
            'publisher': rospy.Publisher(
                self._ros('ground/{0}'.format(name)), Range, queue_size=1),
            'msg': Range(
                header=Header(
                    frame_id=self._frame('ground_{name}_link'.format(name=name))),
                radiation_type=Range.INFRARED, field_of_view=GROUND_SENSOR_FOV,
                min_range=(GROUND_MIN_RANGE / 1000.0), max_range=(GROUND_MAX_RANGE / 1000.0))
        } for name in GROUND_NAMES]

        self.ground_threshold = rospy.get_param('~ground.threshold', 200)
        rospy.Subscriber(self._aseba('ground'), AsebaEvent, self.on_aseba_ground_event)

        self.imu = Imu(header=Header(frame_id=self.robot_frame))
        # no orientation or angular velocity information
        self.imu.orientation_covariance[0] = -1
        self.imu.angular_velocity_covariance[0] = -1
        # just an accelerometer
        self.imu.linear_acceleration_covariance[0] = 0.07
        self.imu.linear_acceleration_covariance[4] = 0.07
        self.imu.linear_acceleration_covariance[8] = 0.07
        self.imu_publisher = rospy.Publisher(self._ros('imu'), Imu, queue_size=1)
        rospy.Subscriber(
            self._aseba('accelerometer'), AsebaEvent, self.on_aseba_accelerometer_event)

        self.tap_publisher = rospy.Publisher(self._ros('tap'), Empty, queue_size=1)
        rospy.Subscriber(
            self._aseba('tap'), AsebaEvent, self.on_aseba_tap_event)

        self.temperature = Temperature(header=Header(frame_id=self.robot_frame))
        self.temperature.variance = 0.01
        self.temperature_publisher = rospy.Publisher(
            self._ros('temperature'), Temperature, queue_size=1)
        rospy.Subscriber(
            self._aseba('temperature'), AsebaEvent, self.on_aseba_temperature_event)

        self.sound_publisher = rospy.Publisher(self._ros('sound'), Float32, queue_size=1)
        self.sound_threshold_publisher = rospy.Publisher(
            self._aseba('set_sound_threshold'), AsebaEvent, queue_size=1)
        rospy.Subscriber(self._aseba('sound'), AsebaEvent, self.on_aseba_sound_event)
        rospy.Subscriber(self._ros('sound_threshold'), Float32, self.on_sound_threshold)

        self.remote_publisher = rospy.Publisher(self._ros('remote'), Int8, queue_size=1)
        rospy.Subscriber(self._aseba('remote'), AsebaEvent, self.on_aseba_remote_event)

        self.comm_rx_publisher = rospy.Publisher(self._ros('comm/rx'), Comm, queue_size=1)
        self.aseba_enable_comm_publisher = rospy.Publisher(
            self._aseba('enable_comm'), AsebaEvent, queue_size=1)
        self.aseba_set_comm_tx_payload_publisher = rospy.Publisher(
            self._aseba('set_comm_payload'), AsebaEvent, queue_size=1)
        rospy.Subscriber(self._aseba('comm'), AsebaEvent, self.on_aseba_comm_rx_event)
        rospy.Subscriber(self._ros('comm/tx'), Int16, self.on_comm_tx_payload)
        rospy.Subscriber(self._ros('comm/enable'), Bool, self.on_comm_enable)

        # actuators
        for name in BODY_LEDS:
            rospy.Subscriber(self._ros('led/body/{0}'.format(name)), ColorRGBA,
                             self.on_body_led(self._aseba('set_led_{0}'.format(name))))

        rospy.Subscriber(self._ros('led'), Led, self.on_led, 6)
        self.aseba_led_publisher = rospy.Publisher(self._aseba('set_led'), AsebaEvent, queue_size=6)

        rospy.Subscriber(self._ros('led/off'), Empty, self.on_led_off)

        rospy.Subscriber(self._ros('led/gesture'), LedGesture, self.on_led_gesture)
        self.aseba_led_gesture_publisher = rospy.Publisher(
            self._aseba('set_led_gesture'), AsebaEvent, queue_size=6)
        rospy.Subscriber(
            self._ros('led/gesture/circle'), Float32, self.on_led_gesture_circle)
        rospy.Subscriber(
            self._ros('led/gesture/off'), Empty, self.on_led_gesture_off)
        rospy.Subscriber(
            self._ros('led/gesture/blink'), Float32, self.on_led_gesture_blink)
        rospy.Subscriber(
            self._ros('led/gesture/kit'), Float32, self.on_led_gesture_kit)
        rospy.Subscriber(
            self._ros('led/gesture/alive'), Empty, self.on_led_gesture_alive)

        rospy.Subscriber(self._ros('sound/play'), Sound, self.on_sound_play)
        rospy.Subscriber(
            self._ros('sound/play/system'), SystemSound, self.on_system_sound_play)
        self.aseba_play_sound_publisher = rospy.Publisher(
            self._aseba('play_sound'), AsebaEvent, queue_size=1)
        self.aseba_play_system_sound_publisher = rospy.Publisher(
            self._aseba('play_system_sound'), AsebaEvent, queue_size=1)

        rospy.Subscriber(self._ros('alarm'), Bool, self.on_alarm)
        self.alarm_timer = None

        rospy.Subscriber(self._ros('shutdown'), Empty, self.on_shutdown_msg)
        self.aseba_shutdown_publisher = rospy.Publisher(
            self._aseba('shutdown'), AsebaEvent, queue_size=1)

    def on_aseba_comm_rx_event(self, msg):
        rmsg = Comm()
        rmsg.value = msg.data[0]
        # REVIEW: Why must I cast to a list???
        rmsg.payloads = list(msg.data[1:8])
        rmsg.intensities = list(msg.data[8:])
        self.comm_rx_publisher.publish(rmsg)

    def on_comm_enable(self, msg):
        msg = AsebaEvent(stamp=rospy.Time.now(), source=0, data=[msg.data])
        self.aseba_enable_comm_publisher.publish(msg)

    def on_comm_tx_payload(self, msg):
        msg = AsebaEvent(stamp=rospy.Time.now(), source=0, data=[msg.data])
        self.aseba_set_comm_tx_payload_publisher.publish(msg)

    def on_shutdown_msg(self, msg):
        self.aseba_shutdown_publisher.publish(
            AsebaEvent(stamp=rospy.Time.now(), source=0, data=[]))

    def play_system_sound(self, sound):
        self.aseba_play_system_sound_publisher.publish(
            AsebaEvent(stamp=rospy.Time.now(), source=0, data=[sound]))

    def on_alarm(self, msg):
        if msg.data and not self.alarm_timer:
            self.alarm_timer = rospy.Timer(
                rospy.Duration(3.0), lambda evt: self.play_system_sound(2))
        if not msg.data and self.alarm_timer:
            self.alarm_timer.shutdown()
            self.alarm_timer = None

    def on_sound_play(self, msg):
        freq = max(1, int(msg.frequency))
        duration = max(1, int(msg.duration * 60))
        self.aseba_play_sound_publisher.publish(
            AsebaEvent(stamp=rospy.Time.now(), source=0, data=[freq, duration]))

    def on_system_sound_play(self, msg):
        self.play_system_sound(msg.sound)

    def set_led_gesture(self, gesture, leds, wave, period,
                        length, mirror, mask):
        period = max(-32678, min(32678, int(period * 1000)))
        data = [gesture, leds, wave, period, length, mirror] + mask[:8]
        data += [1] * (14 - len(data))
        self.aseba_led_gesture_publisher.publish(
            AsebaEvent(stamp=rospy.Time.now(), source=0, data=data))

    def on_led_gesture(self, msg):
        self.set_led_gesture(msg.gesture, msg.leds, msg.wave,
                             msg.period, msg.length, msg.mirror, msg.mask)

    def on_led_gesture_off(self, msg):
        self.set_led_gesture(LedGesture.OFF, 0, 0, 0, 0, 0, [])

    def on_led_gesture_circle(self, msg):
        self.set_led_gesture(LedGesture.WAVE, LedGesture.CIRCLE,
                             LedGesture.HARMONIC, msg.data, 8, 0, [])

    def on_led_gesture_blink(self, msg):
        self.set_led_gesture(LedGesture.WAVE, LedGesture.CIRCLE,
                             LedGesture.HARMONIC, msg.data, 1, 0, [])

    def on_led_gesture_kit(self, msg):
        self.set_led_gesture(LedGesture.WAVE, LedGesture.PROXIMITY,
                             LedGesture.HARMONIC, msg.data, 12, 11, [1, 1, 1, 1, 1, 1, 0, 0])

    def on_led_gesture_alive(self, msg):
        self.set_led_gesture(LedGesture.WAVE, LedGesture.CIRCLE,
                             LedGesture.RECT, 3.0, 24, 0, [])

    def on_led_off(self, msg):
        for i in LED_NUMBER.keys():
            self.aseba_led_publisher.publish(
                AsebaEvent(stamp=rospy.Time.now(), source=0, data=[i] + 8 * [0]))
            # sleep to avoid that aseba or ros do not process all messages.
            # could be improved by having 6 separate aseba topics where to send
            # messages
            rospy.sleep(0.005)

    def on_led(self, msg):
        i = msg.id
        num = LED_NUMBER.get(i, 0)
        if num <= len(msg.values):
            data = [i] + [int(32 * v) for v in msg.values[:8]]
            data += [0] * (9 - len(data))
            self.aseba_led_publisher.publish(
                AsebaEvent(stamp=rospy.Time.now(), source=0, data=data))

    def on_body_led(self, topic):
        publisher = rospy.Publisher(topic, AsebaEvent, queue_size=1)

        def callback(msg):
            r = int(msg.r * 32)
            g = int(msg.g * 32)
            b = int(msg.b * 32)
            aseba_msg = AsebaEvent(stamp=rospy.Time.now(), source=0, data=[r, g, b])
            publisher.publish(aseba_msg)
        return callback

    def on_aseba_remote_event(self, msg):
        self.remote_publisher.publish(Int8(data=msg.data[1]))

    def on_sound_threshold(self, msg):
        value = msg * 255
        if value < 0:
            value = 1
        if value > 255:
            value = 0
        self.sound_threshold_publisher.publish(
            AsebaEvent(stamp=rospy.Time.now(), source=0, data=[value]))

    def on_aseba_sound_event(self, msg):
        self.sound_publisher.publish(Float32(data=msg.data[0] / 255.0))

    def on_aseba_tap_event(self, msg):
        self.tap_publisher.publish(Empty())

    def on_aseba_temperature_event(self, msg):
        self.temperature.temperature = msg.data[0] / 10.0
        self.temperature_publisher.publish(self.temperature)

    # TODO check how it's implemented in the firmware.
    def on_aseba_accelerometer_event(self, msg):
        self.imu.linear_acceleration.x = msg.data[1] / 23.0 * 9.81
        self.imu.linear_acceleration.y = -msg.data[0] / 23.0 * 9.81
        self.imu.linear_acceleration.z = msg.data[2] / 23.0 * 9.81
        self.imu.header.stamp = rospy.Time.now()
        self.imu_publisher.publish(self.imu)

    def on_aseba_ground_event(self, msg):
        data = msg.data
        # ir_threshold = self.get_parameter("ground.threshold").value
        ir_threshold = self.ground_threshold

        for sensor, value in zip(self.ground_sensors, data):
            #  HACK(Jerome): Galactic does not like +/- inf
            # sensor['msg'].range = float('inf') if (
            #     value < ir_threshold) else -float('inf')
            sensor['msg'].range = 1.0 if (
                value < ir_threshold) else 0.0
            sensor['msg'].header.stamp = rospy.Time.now()
            sensor['publisher'].publish(sensor['msg'])

    def on_aseba_button_event(self, topic):
        publisher = rospy.Publisher(topic, Bool, queue_size=1)

        def callback(msg):
            bool_msg = Bool(data=bool(msg.data[0]))
            publisher.publish(bool_msg)
        return callback

    def on_aseba_buttons_event(self, data):
        self.buttons.header.stamp = rospy.Time.now()
        # data.data is array('h'), we need array('i')
        self.buttons.buttons = array.array('i', data.data)
        self.buttons_pub.publish(self.buttons)<|MERGE_RESOLUTION|>--- conflicted
+++ resolved
@@ -7,7 +7,7 @@
 from std_msgs.msg import Bool, ColorRGBA, Empty, Float32, Header, Int8, Int16
 from thymio_msgs.msg import Comm, Led, LedGesture, Sound, SystemSound
 
-from .base import BaseDriver, Calibration, ProximityCalibration, MotorCalibration
+from .base import BaseDriver, ProximityCalibration, MotorCalibration
 
 BASE_WIDTH = 91.5     # millimeters
 SPEED_COEF = 2.93     # 1mm/sec corresponds to X units of real thymio speed
@@ -44,20 +44,11 @@
     max_aseba_speed = 500
     proximity_names = ['left', 'center_left', 'center', 'center_right', 'right',
                        'rear_left', 'rear_right']
-    default_real_calibration = {
-        'proximity': {s: DEFAULT_REAL_PROXIMITY_CALIBRATION for s in proximity_names},
-        'motor': {s: DEFAULT_REAL_PROXIMITY_CALIBRATION for s in ('left', 'right')}}
-    default_sim_calibration = {
-        'proximity': {s: DEFAULT_REAL_PROXIMITY_CALIBRATION for s in proximity_names},
-        'motor': {s: DEFAULT_REAL_PROXIMITY_CALIBRATION for s in ('left', 'right')}}
     laser_angles = {'left': 0.64, 'center_left': 0.32, 'center': 0,
                     'center_right': -0.32, 'right': -0.64}
     laser_shift = 0.08
 
-<<<<<<< HEAD
-    def init(self):
-=======
-    def default_calibration(self, simulated: bool = False) -> Calibration:
+    def default_calibration(self, simulated):
         if simulated:
             proximity = DEFAULT_SIM_PROXIMITY_CALIBRATION
             motor = DEFAULT_SIM_MOTOR_CALIBRATION
@@ -68,9 +59,7 @@
             'proximity': {s: proximity for s in self.proximity_names},
             'motor': {s: motor for s in ('left', 'right')}}
 
-    def init(self) -> None:
->>>>>>> 480370cc
-
+    def init(self):
         self.buttons = Joy()
         self.buttons_pub = rospy.Publisher(self._ros('buttons'), Joy, queue_size=1)
         rospy.Subscriber(self._aseba('buttons'), AsebaEvent, self.on_aseba_buttons_event)
