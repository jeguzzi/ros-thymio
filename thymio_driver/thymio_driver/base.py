# type: ignore
import time
import yaml
from math import copysign, cos, sin, sqrt
<<<<<<< HEAD
=======
from typing import Dict, List, Optional, Tuple, TypeVar, cast
try:
    from typing import TypedDict
except ImportError:
    from typing_extensions import TypedDict
>>>>>>> 480370cc

import rospy
import std_srvs.srv
# from asebaros_msgs.msg import AsebaEvent
from asebaros_msgs.msg import Event as AsebaEvent
from asebaros_msgs.srv import GetNodeList, LoadScript
from geometry_msgs.msg import (Quaternion, Transform, TransformStamped, Twist,
                               Vector3)
from nav_msgs.msg import Odometry
from sensor_msgs.msg import JointState, LaserScan, Range
from std_msgs.msg import Header
from tf2_ros.transform_broadcaster import TransformBroadcaster


def sign(x):
    return int(copysign(1, x))


<<<<<<< HEAD
class MotorSpeedConversion(object):
=======
MotorCalibration = TypedDict('MotorCalibration',
                             {'parameters': List[float], 'kind': str, 'deadband': int})

ProximityCalibration = TypedDict('ProximityCalibration',
                                 {'parameters': List[float], 'kind': str,
                                  'range_max': float, 'range_min': float, 'fov': float})

Calibration = TypedDict(
    "Calibration",
    {'motor': Dict[str, MotorCalibration], 'proximity': Dict[str, ProximityCalibration]})

>>>>>>> 480370cc

    def __init__(self, calibration):
        if calibration['kind'] != 'quadratic':
            raise ValueError("Unknown calibration {0}".format(calibration['kind']))
        self.parameters = calibration['parameters']
        self.deadband = calibration['deadband']

    @property
    def parameters(self):
        return [self.q0, self.q1]

    @parameters.setter
    def parameters(self, value):
        self.q0, self.q1 = value[:2]

    def aseba_to_si(self, value):
        # if abs(value) < self.deadband:
        #     return 0.0
        return self.q0 * value + self.q1 * value * abs(value)

    def si_to_aseba(self, value):
        if self.q1 == 0:
            return int(round(value / self.q0))
        return int(round(0.5 * sign(value) *
                   (- self.q0 + sqrt(self.q0 ** 2 + 4 * self.q1 * abs(value))) / self.q1))


class ProximityConversion(object):

    def __init__(self, calibration):
        if calibration['kind'] != 'power':
            raise ValueError("Unknown calibration {0}".format(calibration['kind']))
        self.parameters = calibration['parameters']
        self.range_max = calibration['range_max']
        self.range_min = calibration['range_min']
        self.fov = calibration['fov']

    @property
    def parameters(self):
        return [self.max_value, self.x0, self.c]

    @parameters.setter
    def parameters(self, value):
        self.max_value, self.x0, self.c = value[:3]

    def aseba_to_si(self, value):
        if value == 0:
            return float('inf')
        if value >= self.max_value:
            return -float('inf')
        dist = self.x0 + sqrt((self.x0 ** 2 - self.c) * (1 - self.max_value / value))
        return max(self.range_min, min(dist, self.range_max))


_m = 2 ** 15


def delta(v1, v0):
    diff = v1 - v0
    if diff > _m:
        diff -= 2 * _m
    elif diff < -_m:
        diff += 2 * _m
    return diff


<<<<<<< HEAD
class BaseDriver(object):

    def __init__(self, namespace='', standalone=True):
        # TODO(ROS1): check if we don't need the namespace enaymbe
        # super(BaseDriver, self).__init__('driver', namespace=namespace)
        rospy.loginfo("Create %s with namespace %s, standalone %s",
                      type(self), namespace, standalone)
        self.namespace = namespace
        self.node_id = None
        if standalone:
            # TODO(Jerome): better semantic
            if not self.wait_for_aseba_node():
=======
class BaseDriver:
    kind: str
    axis_length: float
    wheel_radius: float
    max_aseba_speed: int
    motor_calibration: MotorCalibration
    proximity_names: List[str]
    proximity_calibration: ProximityCalibration
    laser_angles: Dict[str, float]
    laser_shift: float
    uid: int
    calibration: Calibration

    def __init__(self, namespace: str = '', managed: bool = False, uid: int = -1
                 ) -> None:
        self.aseba_node = None
        self.uid = uid
        self.namespace = namespace
        self.node_id: Optional[int] = None
        if not managed:
            self.uid, running = self.wait_for_aseba_node()
            if not running:
>>>>>>> 480370cc
                self.load_script()
        if namespace:
            self.tf_prefix = namespace
        else:
            self.tf_prefix = rospy.get_param('~tf_prefix', '')
        self.init_calibration()
        self.init_odometry()
        self.init_wheels()
        self.init_proximity()
        # TODO(ROS1): Dynamic reconfig callback
        # self.add_on_set_parameters_callback(self.param_callback)
        self.init()
        # REVIEW: not implemented yet in ROS2
        # self.on_shutdown(self.shutdown)
        rospy.Service(self._ros('is_ready'), std_srvs.srv.Empty, self.ready)
<<<<<<< HEAD
        rospy.loginfo("%s is ready", self.kind)
=======
        rospy.loginfo(f"{self.kind} is ready at namespace {namespace}")

    def init_calibration(self) -> None:
        calibration_file = rospy.get_param('~calibration_file', '')
        simulated = rospy.get_param('~simulation', False)
        self.calibration = self.default_calibration(simulated)
        if calibration_file:
            rospy.loginfo(f"calibration_file {calibration_file}")
            try:
                with open(calibration_file, 'r') as f:
                    calibration = yaml.safe_load(f).get(self.uid, {})
                    rospy.loginfo(f"calibration from file {calibration}")
                    self.calibration.update(calibration)
            except FileNotFoundError:
                pass
        for group, v in self.calibration.items():
            for name, cal in cast(Dict[str, Dict], v).items():
                for param, value in cal.items():
                    rospy.set_param(f'~{self.namespace}/{group}/{name}/{param}', value)

    def default_calibration(self, simulated: bool = False) -> Calibration:
        return {'motor': {}, 'proximity': {}}
>>>>>>> 480370cc

    # TODO(ROS1): Dynamic reconfig callback
    # def param_callback(self, parameters: List[rclpy.parameter.Parameter]
    #                    ) -> SetParametersResult:
    #     # TODO(Jerome): move motor deadband
    #     for param in parameters:
    #         rospy.logdebug(f'will set param {param.name} to {param.value}')
    #         for motor in ('left', 'right'):
    #             if f'motor_calibration.{motor}' in param.name:
    #                 # TODO: enforce bounds
    #                 conversion = self.motor_speed_conversion[motor]
    #                 if 'parameters' in param.name:
    #                     conversion.parameters = param.value
    #                 if 'deadband' in param.name:
    #                     conversion.deadband = param.value
    #                     rospy.logdebug(
    #                         f"Changed {motor} motor deadband to {param.value}")
    #                     self.update_odom_convariance()
    #     response = SetParametersResult(successful=True)
    #     return response

    def update_odom_convariance(self):
        si_band = sum(c.aseba_to_si(c.deadband) for c in self.motor_speed_conversion.values()) / 2
        self.odom_msg.twist.covariance[0] = speed_cov = 0.5 * si_band ** 2
        self.odom_msg.twist.covariance[-1] = speed_cov / (self.axis_length ** 2)

    def load_script(self):
        # default_script = os.path.join(get_package_share_directory(
        #     'thymio_driver'), 'aseba', 'thymio_ros.aesl')
        default_script = ''
        script_path = rospy.get_param('~script', default_script)
        if not script_path:
            rospy.logwarn('Script not provided!')
            return

        rospy.loginfo('Try to load script at %s', format(script_path))
        while True:
            try:
                rospy.wait_for_service('aseba/load_script', timeout=1.0)
                break
            except rospy.ROSException:
                rospy.loginfo('load_script service not available, waiting again...')
        load_script = rospy.ServiceProxy('aseba/load_script', LoadScript)
        if self.node_id is not None:
            load_script(file_name=script_path, node_ids=[self.node_id])

<<<<<<< HEAD
    def wait_for_aseba_node(self):
=======
    def wait_for_aseba_node(self) -> Tuple[int, bool]:
>>>>>>> 480370cc
        while True:
            try:
                rospy.wait_for_service('aseba/get_nodes', timeout=1.0)
                break
            except rospy.ROSException:
                rospy.loginfo('get_aseba_nodes service not available, waiting again...')
        get_aseba_nodes = rospy.ServiceProxy('aseba/get_nodes', GetNodeList)
        while True:
            resp = get_aseba_nodes()
            nodes = [node for node in resp.nodes if node.name == self.kind]
            if nodes:
                rospy.loginfo('Found Thymio %s', {nodes[0]})
                self.node_id = nodes[0].id
<<<<<<< HEAD
                return nodes[0].running
            rospy.loginfo('Waiting for a node of kind %s ...', self.kind)
=======
                return (nodes[0].id, nodes[0].running)
            rospy.loginfo(f'Waiting for a node of kind {self.kind} ...')
>>>>>>> 480370cc
            time.sleep(1)

    def _aseba(self, topic):
        if self.namespace:
            return '{0}/aseba/events/{1}'.format(self.namespace, topic)
        return 'aseba/events/{0}'.format(topic)

    def _ros(self, topic):
        if self.namespace:
            return '{0}/{1}'.format(self.namespace, topic)
        return topic

    def _frame(self, name):
        if self.tf_prefix:
            return '{0}/{1}'.format(self.tf_prefix, name)
        return name

    def init_odometry(self):
        self.theta = 0.0
        self.x = 0.0
        self.y = 0.0
        self.odom_frame = self._frame(rospy.get_param('~odom_frame', 'odom'))
        self.robot_frame = self._frame(rospy.get_param('~robot_frame', 'base_link'))
        self.last_odom_stamp = None
        odom_rate = rospy.get_param('~odom_max_rate', -1)
        if odom_rate == 0:
            self.odom_min_period = -1
        else:
            self.odom_min_period = 1.0 / odom_rate
        self.odom_msg = Odometry(header=Header(frame_id=self.odom_frame),
                                 child_frame_id=self.robot_frame)
        self.odom_msg.pose.pose.position.z = 0.0
        self.odom_msg.pose.covariance[0] = -1
        self.odom_msg.header.stamp = rospy.Time.now()
        self.tf_broadcaster = TransformBroadcaster()
        self.odom_pub = rospy.Publisher(self._ros('odom'), Odometry, queue_size=1)

<<<<<<< HEAD
    def load_calibration(self, group, name, default):
        return {key: rospy.get_param('~{0}/{1}/{2}'.format(group, name, key), value)
                for key, value in default.items()}

    def init_wheels(self):
=======
    def init_wheels(self) -> None:
>>>>>>> 480370cc
        self.left_wheel_angle = 0.0
        self.right_wheel_angle = 0.0
        self.left_steps = 0
        self.right_steps = 0
        self.axis_length = rospy.get_param('~axis_length', self.axis_length)
        motor_calibration = self.calibration['motor']
        self.motor_speed_conversion = {motor: MotorSpeedConversion(motor_calibration[motor])
                                       for motor in ('left', 'right')}
        self.left_wheel_motor_speed = self.motor_speed_conversion['left'].si_to_aseba
        rospy.loginfo('Init left wheel with calibration %s', motor_calibration["left"])
        self.right_wheel_motor_speed = self.motor_speed_conversion['right'].si_to_aseba
        rospy.loginfo('Init right wheel with calibration %s', motor_calibration["right"])
        self.update_odom_convariance()
        left_wheel_joint = rospy.get_param('~left_wheel_joint', 'left_wheel_joint')
        right_wheel_joint = rospy.get_param('~right_wheel_joint', 'right_wheel_joint')
        self.wheel_state_msg = JointState()
        self.wheel_state_msg.name = [self._frame(left_wheel_joint), self._frame(right_wheel_joint)]
        self.wheel_state_pub = rospy.Publisher(self._ros('joint_states'), JointState, queue_size=1)
        self.aseba_pub = rospy.Publisher(self._aseba('set_speed'), AsebaEvent, queue_size=1)
        rospy.Subscriber(
            self._aseba('odometry'), AsebaEvent, self.on_aseba_odometry_event)
        rospy.Subscriber(self._ros('cmd_vel'), Twist, self.on_cmd_vel)

    def init_proximity(self):

<<<<<<< HEAD
        self.proximity_sensors = []

        for name in self.proximity_names:
            pub = rospy.Publisher(self._ros('proximity/{0}'.format(name)), Range, queue_size=1)
            converter = ProximityConversion(
                self.load_calibration('proximity_calibration', name,
                                      default=self.proximity_calibration))
=======
        self.proximity_sensors: List[ProximitySensor] = []
        proximity_calibration = self.calibration['proximity']
        for name in self.proximity_names:
            pub = rospy.Publisher(self._ros(f'proximity/{name}'), Range, queue_size=1)
            converter = ProximityConversion(proximity_calibration[name])
>>>>>>> 480370cc
            msg = Range(
                header=Header(frame_id=self._frame('proximity_{0}_link'.format(name))),
                radiation_type=Range.INFRARED,
                field_of_view=converter.fov,
                min_range=converter.range_min,
                max_range=converter.range_max)
            self.proximity_sensors.append((pub, msg, converter))

        self.publish_proximity_as_laser = len(self.laser_angles) > 1
        if self.publish_proximity_as_laser:
            prox_sensors_by_name = dict(zip(self.proximity_names, self.proximity_sensors))
            self.laser_publisher = rospy.Publisher(
                self._ros('proximity/laser'), LaserScan, queue_size=1)
            angle_min = min(self.laser_angles.values())
            angle_max = max(self.laser_angles.values())
            angle_increment = (angle_max - angle_min) / (len(self.laser_angles) - 1)
            self.laser_sensors = [prox_sensors_by_name[name] for name, _
                                  in sorted(self.laser_angles.items(), key=lambda item: item[1])]
            self.laser_indices = [self.proximity_sensors.index(sensor)
                                  for sensor in self.laser_sensors]
            self.laser_msg = LaserScan(
                header=Header(frame_id=self._frame('laser_link')),
                angle_min=angle_min, angle_max=angle_max, angle_increment=angle_increment,
                time_increment=0.0, scan_time=0.0,
                range_min=converter.range_min + self.laser_shift,
                range_max=converter.range_max + self.laser_shift)
        rospy.Subscriber(
            self._aseba('proximity'), AsebaEvent, self.on_aseba_proximity_event)

    def init(self):
        pass

    def ready(self, req):
        return std_srvs.srv.EmptyResponse()

    def on_aseba_proximity_event(self, msg):
        for value, (pub, rmsg, converter) in zip(msg.data, self.proximity_sensors):
            rmsg.range = converter.aseba_to_si(value)
            rmsg.header.stamp = rospy.Time.now()
            pub.publish(rmsg)
        if self.publish_proximity_as_laser:
            self.laser_msg.ranges = [
                min(converter.range_max, max(converter.range_min, rmsg.range)) + self.laser_shift
                for _, rmsg, converter in self.laser_sensors]
            self.laser_msg.intensities = [float(msg.data[i]) for i in self.laser_indices]
            self.laser_msg.header.stamp = rospy.Time.now()
            self.laser_publisher.publish(self.laser_msg)

    # ======== we send the speed to the aseba running on the robot  ========
    def set_aseba_speed(self, values):
        self.aseba_pub.publish(AsebaEvent(stamp=rospy.Time.now(), source=0, data=values))

    # ======== stop the robot safely ========
    def shutdown(self):
        self.set_aseba_speed([0, 0])

    # ======== processing odometry events received from the robot ========
    def on_aseba_odometry_event(self, data):
        now = data.stamp
        if self.last_odom_stamp is None:
            self.last_odom_stamp = now
            self.left_steps, self.right_steps = data.data
            return
        dt = (now - self.last_odom_stamp).to_sec()
        if dt <= 0:
            rospy.logerror("Negative time difference {%.3f} s between odometry messages", dt)
            return
        self.last_odom_stamp = now
        stamp = data.stamp
        left_steps, right_steps = data.data

        left_delta = self.motor_speed_conversion['left'].aseba_to_si(
            delta(left_steps, self.left_steps))
        right_delta = self.motor_speed_conversion['right'].aseba_to_si(
            delta(right_steps, self.right_steps))

        # rospy.loginfo(f"delta {left_delta} {right_delta}")
        self.left_steps = left_steps
        self.right_steps = right_steps

        delta_theta = (right_delta - left_delta) / self.axis_length
        delta_s = 0.5 * (left_delta + right_delta)

        # wheel joint states
        left_wheel_angular_speed = left_delta / self.wheel_radius / dt
        right_wheel_angular_speed = right_delta / self.wheel_radius / dt
        self.left_wheel_angle += left_delta / self.wheel_radius
        self.right_wheel_angle += right_delta / self.wheel_radius

        if delta_theta:
            R = delta_s / delta_theta
            delta_r = (R * sin(delta_theta), R * (1 - cos(delta_theta)))
        else:
            delta_r = (delta_s, 0)
        self.x += delta_r[0] * cos(self.theta) - delta_r[1] * sin(self.theta)
        self.y += delta_r[0] * sin(self.theta) + delta_r[1] * cos(self.theta)
        self.theta += delta_theta

        # We publish odometry, tf, and wheel joint state only at a maximal rate:
        odom_time = self.odom_msg.header.stamp
        if self.odom_min_period > (now - odom_time).to_sec():
            return

        self.wheel_state_msg.header.stamp = stamp
        self.wheel_state_msg.position = [self.left_wheel_angle, self.right_wheel_angle]
        self.wheel_state_msg.velocity = [left_wheel_angular_speed, right_wheel_angular_speed]
        self.wheel_state_pub.publish(self.wheel_state_msg)

        # prepare tf from base_link to odom
        quaternion = Quaternion()
        quaternion.z = sin(self.theta / 2.0)
        quaternion.w = cos(self.theta / 2.0)

        self.odom_msg.header.stamp = stamp
        self.odom_msg.pose.pose.position.x = self.x
        self.odom_msg.pose.pose.position.y = self.y
        self.odom_msg.pose.pose.orientation = quaternion

        self.odom_msg.twist.twist.linear.x = delta_s / dt
        self.odom_msg.twist.twist.angular.z = delta_theta / dt
        self.odom_pub.publish(self.odom_msg)

        pose = self.odom_msg.pose.pose
        translation = Vector3(x=pose.position.x, y=pose.position.y, z=pose.position.z)
        transform = TransformStamped(
            header=self.odom_msg.header,
            child_frame_id=self.robot_frame,
            transform=Transform(translation=translation, rotation=pose.orientation))
        self.tf_broadcaster.sendTransform(transform)

    def set_linear_angular_speed(self, speed, ang_speed):
        left_wheel_speed = speed - ang_speed * 0.5 * self.axis_length
        right_wheel_speed = speed + ang_speed * 0.5 * self.axis_length
        left_motor_speed = self.left_wheel_motor_speed(left_wheel_speed)
        right_motor_speed = self.right_wheel_motor_speed(right_wheel_speed)
        max_motor_speed = max(abs(left_motor_speed), abs(right_motor_speed))
        if max_motor_speed > self.max_aseba_speed:
            left_motor_speed = int(self.max_aseba_speed / max_motor_speed * left_motor_speed)
            right_motor_speed = int(self.max_aseba_speed / max_motor_speed * right_motor_speed)
        self.set_aseba_speed([left_motor_speed, right_motor_speed])

    def on_cmd_vel(self, data):
        self.set_linear_angular_speed(data.linear.x, data.angular.z)<|MERGE_RESOLUTION|>--- conflicted
+++ resolved
@@ -2,14 +2,6 @@
 import time
 import yaml
 from math import copysign, cos, sin, sqrt
-<<<<<<< HEAD
-=======
-from typing import Dict, List, Optional, Tuple, TypeVar, cast
-try:
-    from typing import TypedDict
-except ImportError:
-    from typing_extensions import TypedDict
->>>>>>> 480370cc
 
 import rospy
 import std_srvs.srv
@@ -28,21 +20,7 @@
     return int(copysign(1, x))
 
 
-<<<<<<< HEAD
 class MotorSpeedConversion(object):
-=======
-MotorCalibration = TypedDict('MotorCalibration',
-                             {'parameters': List[float], 'kind': str, 'deadband': int})
-
-ProximityCalibration = TypedDict('ProximityCalibration',
-                                 {'parameters': List[float], 'kind': str,
-                                  'range_max': float, 'range_min': float, 'fov': float})
-
-Calibration = TypedDict(
-    "Calibration",
-    {'motor': Dict[str, MotorCalibration], 'proximity': Dict[str, ProximityCalibration]})
-
->>>>>>> 480370cc
 
     def __init__(self, calibration):
         if calibration['kind'] != 'quadratic':
@@ -109,43 +87,15 @@
     return diff
 
 
-<<<<<<< HEAD
-class BaseDriver(object):
-
-    def __init__(self, namespace='', standalone=True):
-        # TODO(ROS1): check if we don't need the namespace enaymbe
-        # super(BaseDriver, self).__init__('driver', namespace=namespace)
-        rospy.loginfo("Create %s with namespace %s, standalone %s",
-                      type(self), namespace, standalone)
-        self.namespace = namespace
-        self.node_id = None
-        if standalone:
-            # TODO(Jerome): better semantic
-            if not self.wait_for_aseba_node():
-=======
 class BaseDriver:
-    kind: str
-    axis_length: float
-    wheel_radius: float
-    max_aseba_speed: int
-    motor_calibration: MotorCalibration
-    proximity_names: List[str]
-    proximity_calibration: ProximityCalibration
-    laser_angles: Dict[str, float]
-    laser_shift: float
-    uid: int
-    calibration: Calibration
-
-    def __init__(self, namespace: str = '', managed: bool = False, uid: int = -1
-                 ) -> None:
+
+    def __init__(self, namespace='', managed=False, uid=-1):
         self.aseba_node = None
         self.uid = uid
         self.namespace = namespace
-        self.node_id: Optional[int] = None
         if not managed:
             self.uid, running = self.wait_for_aseba_node()
             if not running:
->>>>>>> 480370cc
                 self.load_script()
         if namespace:
             self.tf_prefix = namespace
@@ -161,21 +111,18 @@
         # REVIEW: not implemented yet in ROS2
         # self.on_shutdown(self.shutdown)
         rospy.Service(self._ros('is_ready'), std_srvs.srv.Empty, self.ready)
-<<<<<<< HEAD
-        rospy.loginfo("%s is ready", self.kind)
-=======
-        rospy.loginfo(f"{self.kind} is ready at namespace {namespace}")
-
-    def init_calibration(self) -> None:
+        rospy.loginfo("%s is ready at namespace %s", self.kind, namespace)
+
+    def init_calibration(self):
         calibration_file = rospy.get_param('~calibration_file', '')
         simulated = rospy.get_param('~simulation', False)
         self.calibration = self.default_calibration(simulated)
         if calibration_file:
-            rospy.loginfo(f"calibration_file {calibration_file}")
+            rospy.loginfo("calibration_file %s", calibration_file)
             try:
                 with open(calibration_file, 'r') as f:
                     calibration = yaml.safe_load(f).get(self.uid, {})
-                    rospy.loginfo(f"calibration from file {calibration}")
+                    rospy.loginfo("calibration from file %s", calibration)
                     self.calibration.update(calibration)
             except FileNotFoundError:
                 pass
@@ -184,9 +131,8 @@
                 for param, value in cal.items():
                     rospy.set_param(f'~{self.namespace}/{group}/{name}/{param}', value)
 
-    def default_calibration(self, simulated: bool = False) -> Calibration:
+    def default_calibration(self, simulated=False):
         return {'motor': {}, 'proximity': {}}
->>>>>>> 480370cc
 
     # TODO(ROS1): Dynamic reconfig callback
     # def param_callback(self, parameters: List[rclpy.parameter.Parameter]
@@ -230,14 +176,9 @@
             except rospy.ROSException:
                 rospy.loginfo('load_script service not available, waiting again...')
         load_script = rospy.ServiceProxy('aseba/load_script', LoadScript)
-        if self.node_id is not None:
-            load_script(file_name=script_path, node_ids=[self.node_id])
-
-<<<<<<< HEAD
+        load_script(file_name=script_path)
+
     def wait_for_aseba_node(self):
-=======
-    def wait_for_aseba_node(self) -> Tuple[int, bool]:
->>>>>>> 480370cc
         while True:
             try:
                 rospy.wait_for_service('aseba/get_nodes', timeout=1.0)
@@ -250,14 +191,8 @@
             nodes = [node for node in resp.nodes if node.name == self.kind]
             if nodes:
                 rospy.loginfo('Found Thymio %s', {nodes[0]})
-                self.node_id = nodes[0].id
-<<<<<<< HEAD
-                return nodes[0].running
+                return (nodes[0].id, nodes[0].running)
             rospy.loginfo('Waiting for a node of kind %s ...', self.kind)
-=======
-                return (nodes[0].id, nodes[0].running)
-            rospy.loginfo(f'Waiting for a node of kind {self.kind} ...')
->>>>>>> 480370cc
             time.sleep(1)
 
     def _aseba(self, topic):
@@ -295,15 +230,7 @@
         self.tf_broadcaster = TransformBroadcaster()
         self.odom_pub = rospy.Publisher(self._ros('odom'), Odometry, queue_size=1)
 
-<<<<<<< HEAD
-    def load_calibration(self, group, name, default):
-        return {key: rospy.get_param('~{0}/{1}/{2}'.format(group, name, key), value)
-                for key, value in default.items()}
-
     def init_wheels(self):
-=======
-    def init_wheels(self) -> None:
->>>>>>> 480370cc
         self.left_wheel_angle = 0.0
         self.right_wheel_angle = 0.0
         self.left_steps = 0
@@ -328,22 +255,11 @@
         rospy.Subscriber(self._ros('cmd_vel'), Twist, self.on_cmd_vel)
 
     def init_proximity(self):
-
-<<<<<<< HEAD
         self.proximity_sensors = []
-
-        for name in self.proximity_names:
-            pub = rospy.Publisher(self._ros('proximity/{0}'.format(name)), Range, queue_size=1)
-            converter = ProximityConversion(
-                self.load_calibration('proximity_calibration', name,
-                                      default=self.proximity_calibration))
-=======
-        self.proximity_sensors: List[ProximitySensor] = []
         proximity_calibration = self.calibration['proximity']
         for name in self.proximity_names:
             pub = rospy.Publisher(self._ros(f'proximity/{name}'), Range, queue_size=1)
             converter = ProximityConversion(proximity_calibration[name])
->>>>>>> 480370cc
             msg = Range(
                 header=Header(frame_id=self._frame('proximity_{0}_link'.format(name))),
                 radiation_type=Range.INFRARED,
