<launch>

  <arg name="device" default=""/>
  <arg name="port" default="44444"/>
  <arg name="emit_motor" default="1"/>
  <arg name="emit_buttons" default="1"/>
  <arg name="emit_acc" default="1"/>
  <arg name="emit_ground_raw" default="0"/>
  <arg name="emit_proximity" default="1"/>
  <arg name="enable_prox_comm" default="1"/>
  <arg name="motor_deadband" default="10"/>
  <arg name="motor_period" default="5"/>
  <arg name="acc_period" default="2"/>
  <arg name="buttons_period" default="5"/>
  <arg name="single" default="true"/>
  <arg name="script" value="thymio_ros.aesl" if="$(arg single)"/>
  <arg name="script" value="multi_thymio_ros.aesl" unless="$(arg single)"/>
  <arg name="include_id_in_events" value="false" if="$(arg single)"/>
  <arg name="include_id_in_events" value="true" unless="$(arg single)"/>
  <arg name="maximal_number_of_nodes" value="1" if="$(arg single)"/>
  <arg name="maximal_number_of_nodes" value="0" unless="$(arg single)"/>
  <arg name="prefix" value="''" if="$(arg single)"/>
  <arg name="prefix" value="thymio_" unless="$(arg single)"/>

  <node pkg="asebaros" type="asebaros" name="asebaros" output="screen">
    <param name="set_id_variable" value="false"/>
    <param name="reset_on_closing" value="true"/>
    <rosparam param="targets" subst_value="true">
      ["$(arg device)",]
    </rosparam>
    <param name="port" value="$(arg port)"/>
    <param name="shutdown_on_unconnect" value="false"/>
    <param name="reload_script_on_reconnect" value="false"/>
    <rosparam param="nodes" subst_value="true">
      thymio:
        name: thymio-II
        prefix: $(arg prefix)
        accept: true
<<<<<<< HEAD
        maximal_number: $(arg maximal_number_of_nodes)
        include_id_in_events: $(arg include_id_in_events)
=======
        include_id_in_events: $(arg include_id_in_events)
        maximal_number: $(arg maximal_number_of_nodes)
>>>>>>> 480370cc
      other:
        accept: false
    </rosparam>
    <rosparam param="script" subst_value="true">
      path: $(find thymio_driver)/aseba/$(arg script)
      constants:
        MOTOR_PERIOD: $(arg motor_period)
        MOTOR_DEADBAND: $(arg motor_deadband)
        ACC_PERIOD: $(arg acc_period)
        BUTTONS_PERIOD: $(arg buttons_period)
        EMIT_GROUND_RAW: $(arg emit_ground_raw)
        EMIT_BUTTONS: $(arg emit_buttons)
        EMIT_ACC: $(arg emit_acc)
        EMIT_PROXIMITY: $(arg emit_proximity)
        EMIT_MOTOR: $(arg emit_motor)
        ENABLE_PROX_COMM: $(arg enable_prox_comm)
    </rosparam>
  </node>

</launch><|MERGE_RESOLUTION|>--- conflicted
+++ resolved
@@ -36,13 +36,8 @@
         name: thymio-II
         prefix: $(arg prefix)
         accept: true
-<<<<<<< HEAD
-        maximal_number: $(arg maximal_number_of_nodes)
-        include_id_in_events: $(arg include_id_in_events)
-=======
         include_id_in_events: $(arg include_id_in_events)
         maximal_number: $(arg maximal_number_of_nodes)
->>>>>>> 480370cc
       other:
         accept: false
     </rosparam>
